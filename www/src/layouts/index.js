import React from "react"
import Helmet from "react-helmet"
import { OutboundLink } from "gatsby-plugin-google-analytics"

import Navigation from "../components/navigation"
import MobileNavigation from "../components/navigation-mobile"
import SidebarBody from "../components/sidebar-body"
import SearchBar from "../components/searchbar-body"
import tutorialSidebar from "../pages/docs/tutorial-links.yml"
import docsSidebar from "../pages/docs/doc-links.yaml"
import featuresSidebar from "../pages/docs/features-links.yaml"
import { rhythm, options } from "../utils/typography"
import presets, { colors } from "../utils/presets"
import hex2rgba from "hex2rgba"
import "../css/prism-coy.css"

// Import Futura PT typeface
import "../fonts/Webfonts/futurapt_book_macroman/stylesheet.css"
import "../fonts/Webfonts/futurapt_bookitalic_macroman/stylesheet.css"
import "../fonts/Webfonts/futurapt_demi_macroman/stylesheet.css"
import "../fonts/Webfonts/futurapt_demiitalic_macroman/stylesheet.css"

// Other fonts
import "typeface-spectral"
import "typeface-space-mono"

class DefaultLayout extends React.Component {
  render() {
    const isHomepage = this.props.location.pathname == `/`
    const isBlog = this.props.location.pathname.slice(0, 6) === `/blog/`
    const isBlogLanding = this.props.location.pathname === `/blog/`
    const isDoc = this.props.location.pathname.slice(0, 6) === `/docs/`
    const isTutorial =
      this.props.location.pathname.slice(0, 10) === `/tutorial/`
    const isFeature = this.props.location.pathname.slice(0, 9) === `/features`
    const isPackageSearchPage =
      this.props.location.pathname.slice(0, 8) === `/plugins` ||
      this.props.location.pathname.slice(0, 9) === `/packages`
    const isPackageReadme =
      this.props.location.pathname.slice(0, 16) === `/packages/gatsby`

    const hasSidebar =
      isDoc || isTutorial || isFeature || isPackageSearchPage || isPackageReadme
    const isSearchSource = hasSidebar || isBlog

    const packageSidebarWidth = rhythm(17)

    const leftPadding = rhythmSize => {
      if (isPackageReadme || isPackageSearchPage) {
        return packageSidebarWidth
      } else if (hasSidebar) {
        return rhythm(rhythmSize)
      } else {
        return 0
      }
    }

    const sidebarStyles = {
      borderRight: `1px solid ${colors.ui.light}`,
      backgroundColor: colors.ui.whisper,
      width: rhythm(10),
      display: `none`,
      position: `fixed`,
      top: `calc(${presets.headerHeight} + 2.8rem - 1px)`,
      overflowY: `auto`,
      height: `calc(100vh - ${presets.headerHeight} - 2.8rem + 1px)`,
      WebkitOverflowScrolling: `touch`,
      "::-webkit-scrollbar": {
        width: `6px`,
        height: `6px`,
      },
      "::-webkit-scrollbar-thumb": {
        background: colors.ui.bright,
      },
      "::-webkit-scrollbar-track": {
        background: colors.ui.light,
      },
    }

    const sidebarStylesDesktop = {
      [presets.Desktop]: {
        width: rhythm(12),
        padding: rhythm(1),
      },
    }

    let searchBarDisplayProperty
    let childrenMobileDisplay
    let childrenTabletDisplay
    if (isPackageSearchPage && !isPackageReadme) {
      searchBarDisplayProperty = { display: `block` }
      childrenMobileDisplay = { display: `none` }
      childrenTabletDisplay = { display: `block` }
    } else if (isPackageSearchPage && isPackageReadme) {
      searchBarDisplayProperty = {
        [presets.Mobile]: {
          display: `none`,
        },
      }
      childrenMobileDisplay = { display: `block` }
      childrenTabletDisplay = { display: `block` }
    } else {
      searchBarDisplayProperty = {
        display: `none`,
      }
      childrenMobileDisplay = { display: `block` }
      childrenTabletDisplay = { display: `block` }
    }
    const searchbarStyles = {
      // overrides of sidebarStyles
      display: `none`,
      width: `100vw`,
      padding: rhythm(3 / 4),
      zIndex: 1,
      [presets.Desktop]: {
        ...sidebarStyles,
        position: `fixed`,
        overflowY: `hidden`,
        width: packageSidebarWidth,
      },
      ...searchBarDisplayProperty,
    }

    return (
      <div className={isHomepage ? `is-homepage` : ``}>
        <Helmet defaultTitle={`GatsbyJS`} titleTemplate={`%s | GatsbyJS`}>
          <meta name="twitter:site" content="@gatsbyjs" />
          <meta name="og:type" content="website" />
          <meta name="og:site_name" content="GatsbyJS" />
          <link
            rel="canonical"
            href={`https://gatsbyjs.org${this.props.location.pathname}`}
          />
          <html lang="en" />
        </Helmet>
        <div
          css={{
            width: `100%`,
            padding: rhythm(1 / 2),
            background: colors.ui.bright,
            color: colors.gatsby,
            fontFamily: options.headerFontFamily.join(`,`),
            textAlign: `center`,
            boxShadow: `inset 0px -3px 2px 0px ${colors.ui.bright}`,
            zIndex: `3`,
            position: isHomepage || isBlogLanding ? `absolute` : `fixed`,
          }}
        >
          Live 2-day Gatsby training with Kyle Mathews! Sign up for{` `}
          <OutboundLink
            target="_blank"
            rel="noopener"
<<<<<<< HEAD
            href="https://workshop.me/2018-04-gatsby"
          >
            SF in April
          </OutboundLink>{` `}
          and{` `}
          <OutboundLink
            target="_blank"
            rel="noopener"
=======
>>>>>>> cc43bd12
            href="https://workshop.me/2018-05-gatsby"
          >
            NYC in May
          </OutboundLink>!
        </div>
        <Navigation pathname={this.props.location.pathname} />
        <div
          className={hasSidebar ? `main-body has-sidebar` : `main-body`}
          css={{
            paddingTop: 0,
            [presets.Tablet]: {
              margin: `0 auto`,
              paddingTop: isHomepage ? 0 : presets.headerHeight,
            },
          }}
        >
          {/* TODO Move this under docs/index.js once Gatsby supports multiple levels
               of layouts */}
          <div
            css={{
              ...sidebarStyles,
              [presets.Tablet]: {
                display: isDoc ? `block` : `none`,
              },
              ...sidebarStylesDesktop,
            }}
          >
            <SidebarBody yaml={docsSidebar} />
          </div>

          {/* This is for the searchbar template */}
          <div
            css={{
              ...searchbarStyles,
              [presets.Tablet]: {
                display: isPackageSearchPage
                  ? `block`
                  : isPackageSearchPage && isPackageReadme
                    ? `block`
                    : `none`,
                width: packageSidebarWidth,
                position: `fixed`,
                background: colors.ui.whisper,
                borderRight: `1px solid ${colors.ui.light}`,
              },
            }}
          >
            <SearchBar history={this.props.history} />
          </div>

          {/* TODO Move this under docs/tutorial/index.js once Gatsby supports multiple levels
               of layouts */}
          <div
            css={{
              ...sidebarStyles,
              [presets.Tablet]: {
                display: isTutorial ? `block` : `none`,
              },
              ...sidebarStylesDesktop,
            }}
          >
            <SidebarBody yaml={tutorialSidebar} />
          </div>
          <div
            css={{
              ...sidebarStyles,
              [presets.Tablet]: {
                display: isFeature ? `block` : `none`,
              },
              ...sidebarStylesDesktop,
            }}
          >
            <SidebarBody yaml={featuresSidebar} />
          </div>

          <div
            css={{
              marginTop: isHomepage || isBlog ? 0 : `calc(2.8rem - 1px)`,
              ...childrenMobileDisplay,
              [presets.Tablet]: {
                paddingLeft: leftPadding(10),
                ...childrenTabletDisplay,
              },
              [presets.Desktop]: {
                paddingLeft: leftPadding(12),
              },
            }}
            className={isSearchSource && `docSearch-content`}
          >
            {this.props.children()}
          </div>
        </div>
        <MobileNavigation />
      </div>
    )
  }
}

module.exports = DefaultLayout<|MERGE_RESOLUTION|>--- conflicted
+++ resolved
@@ -150,17 +150,6 @@
           <OutboundLink
             target="_blank"
             rel="noopener"
-<<<<<<< HEAD
-            href="https://workshop.me/2018-04-gatsby"
-          >
-            SF in April
-          </OutboundLink>{` `}
-          and{` `}
-          <OutboundLink
-            target="_blank"
-            rel="noopener"
-=======
->>>>>>> cc43bd12
             href="https://workshop.me/2018-05-gatsby"
           >
             NYC in May
@@ -198,9 +187,7 @@
               [presets.Tablet]: {
                 display: isPackageSearchPage
                   ? `block`
-                  : isPackageSearchPage && isPackageReadme
-                    ? `block`
-                    : `none`,
+                  : isPackageSearchPage && isPackageReadme ? `block` : `none`,
                 width: packageSidebarWidth,
                 position: `fixed`,
                 background: colors.ui.whisper,
