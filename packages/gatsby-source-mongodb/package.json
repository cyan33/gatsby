{
  "name": "gatsby-source-mongodb",
  "description": "Stub description for gatsby-source-mongodb",
<<<<<<< HEAD
  "version": "1.5.16-0",
  "author": "jhermans85@hotmail.com",
  "bugs": {
    "url": "https://github.com/gatsbyjs/gatsby/issues"
  },
  "dependencies": {
    "@babel/runtime": "^7.0.0-beta.38",
    "lodash": "^4.17.4",
    "mongodb": "^2.2.30"
  },
  "devDependencies": {
    "@babel/cli": "^7.0.0-beta.38",
    "@babel/core": "^7.0.0-beta.38",
    "cross-env": "^5.0.5"
  },
  "homepage": "https://github.com/gatsbyjs/gatsby/tree/master/packages/gatsby-source-mongodb#readme",
  "keywords": [
    "gatsby"
  ],
  "license": "MIT",
  "main": "index.js",
  "repository": {
    "type": "git",
    "url": "https://github.com/gatsbyjs/gatsby.git"
  },
=======
  "version": "1.5.16",
  "author": "jhermans85@hotmail.com",
  "bugs": {
    "url": "https://github.com/gatsbyjs/gatsby/issues"
  },
  "dependencies": {
    "babel-runtime": "^6.26.0",
    "lodash": "^4.17.4",
    "mongodb": "^2.2.30"
  },
  "devDependencies": {
    "babel-cli": "^6.26.0",
    "cross-env": "^5.0.5"
  },
  "homepage": "https://github.com/gatsbyjs/gatsby/tree/master/packages/gatsby-source-mongodb#readme",
  "keywords": [
    "gatsby"
  ],
  "license": "MIT",
  "main": "index.js",
  "repository": "https://github.com/gatsbyjs/gatsby/tree/master/packages/gatsby-source-mongodb",
>>>>>>> 0649a0e8
  "scripts": {
    "build": "babel src --out-dir . --ignore __tests__",
    "prepublish": "cross-env NODE_ENV=production npm run build",
    "watch": "babel -w src --out-dir . --ignore __tests__"
  }
}<|MERGE_RESOLUTION|>--- conflicted
+++ resolved
@@ -1,7 +1,6 @@
 {
   "name": "gatsby-source-mongodb",
   "description": "Stub description for gatsby-source-mongodb",
-<<<<<<< HEAD
   "version": "1.5.16-0",
   "author": "jhermans85@hotmail.com",
   "bugs": {
@@ -23,33 +22,7 @@
   ],
   "license": "MIT",
   "main": "index.js",
-  "repository": {
-    "type": "git",
-    "url": "https://github.com/gatsbyjs/gatsby.git"
-  },
-=======
-  "version": "1.5.16",
-  "author": "jhermans85@hotmail.com",
-  "bugs": {
-    "url": "https://github.com/gatsbyjs/gatsby/issues"
-  },
-  "dependencies": {
-    "babel-runtime": "^6.26.0",
-    "lodash": "^4.17.4",
-    "mongodb": "^2.2.30"
-  },
-  "devDependencies": {
-    "babel-cli": "^6.26.0",
-    "cross-env": "^5.0.5"
-  },
-  "homepage": "https://github.com/gatsbyjs/gatsby/tree/master/packages/gatsby-source-mongodb#readme",
-  "keywords": [
-    "gatsby"
-  ],
-  "license": "MIT",
-  "main": "index.js",
   "repository": "https://github.com/gatsbyjs/gatsby/tree/master/packages/gatsby-source-mongodb",
->>>>>>> 0649a0e8
   "scripts": {
     "build": "babel src --out-dir . --ignore __tests__",
     "prepublish": "cross-env NODE_ENV=production npm run build",
