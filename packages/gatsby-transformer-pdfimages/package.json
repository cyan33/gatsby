--- conflicted
+++ resolved
@@ -20,10 +20,7 @@
   "author": "Kyle Mathews <mathews.kyle@gmail.com>",
   "license": "MIT",
   "dependencies": {
-<<<<<<< HEAD
     "execa": "^0.7.0"
-=======
     "babel-runtime": "6.26.0"
->>>>>>> 3bf22253
   }
 }