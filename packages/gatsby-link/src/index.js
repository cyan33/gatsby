/*global __PREFIX_PATHS__, __PATH_PREFIX__ */
import PropTypes from "prop-types"
import React from "react"
import { Link, NavLink } from "react-router-dom"
import { polyfill } from "react-lifecycles-compat"
import { createLocation, createPath } from "history"

let pathPrefix = `/`
if (typeof __PREFIX_PATHS__ !== `undefined` && __PREFIX_PATHS__) {
  pathPrefix = __PATH_PREFIX__
}

export function withPrefix(path) {
  return normalizePath(pathPrefix + path)
}

function normalizePath(path) {
  return path.replace(/^\/\//g, `/`)
}

const NavLinkPropTypes = {
  activeClassName: PropTypes.string,
  activeStyle: PropTypes.object,
  exact: PropTypes.bool,
  strict: PropTypes.bool,
  isActive: PropTypes.func,
  location: PropTypes.object,
}

// Set up IntersectionObserver
const handleIntersection = (el, cb) => {
  const io = new window.IntersectionObserver(entries => {
    entries.forEach(entry => {
      if (el === entry.target) {
        // Check if element is within viewport, remove listener, destroy observer, and run link callback.
        // MSEdge doesn't currently support isIntersecting, so also test for  an intersectionRatio > 0
        if (entry.isIntersecting || entry.intersectionRatio > 0) {
          io.unobserve(el)
          io.disconnect()
          cb()
        }
      }
    })
  })
  // Add element to the observer
  io.observe(el)
}

class GatsbyLink extends React.Component {
  constructor(props, context) {
    super()
    // Default to no support for IntersectionObserver
    let IOSupported = false
    if (typeof window !== `undefined` && window.IntersectionObserver) {
      IOSupported = true
    }

    const { history } = context.router
    const to = createLocation(props.to, null, null, history.location)

    this.state = {
      path: createPath(to),
      to,
      IOSupported,
    }
    this.handleRef = this.handleRef.bind(this)
  }

<<<<<<< HEAD
  static getDerivedStateFromProps(nextProps, prevState) {
    if (prevState.to === nextProps.to) return null

    const to = createLocation(nextProps.to, history)
    const path = createPath(to)

    // Preserve non IO functionality if no support
    if (!prevState.IOSupported) {
      ___loader.enqueue(path)
=======
  componentWillReceiveProps(nextProps) {
    if (this.props.to !== nextProps.to) {
      const to = createLocation(nextProps.to, null, null, history.location)
      this.setState({
        path: createPath(to),
        to,
      })
      // Preserve non IO functionality if no support
      if (!this.state.IOSupported) {
        ___loader.enqueue(this.state.path)
      }
>>>>>>> ec9c87f1
    }

    return { path, to }
  }

  componentDidMount() {
    // Preserve non IO functionality if no support
    if (!this.state.IOSupported) {
      ___loader.enqueue(this.state.path)
    }
  }

  handleRef(ref) {
    this.props.innerRef && this.props.innerRef(ref)

    if (this.state.IOSupported && ref) {
      // If IO supported and element reference found, setup Observer functionality
      handleIntersection(ref, () => {
        ___loader.enqueue(this.state.path)
      })
    }
  }

  render() {
    const { onClick, ...rest } = this.props
    let El
    if (Object.keys(NavLinkPropTypes).some(propName => this.props[propName])) {
      El = NavLink
    } else {
      El = Link
    }

    return (
      <El
        onClick={e => {
          // eslint-disable-line
          onClick && onClick(e)

          if (
            e.button === 0 && // ignore right clicks
            !this.props.target && // let browser handle "target=_blank"
            !e.defaultPrevented && // onClick prevented default
            !e.metaKey && // ignore clicks with modifier keys...
            !e.altKey &&
            !e.ctrlKey &&
            !e.shiftKey
          ) {
            // Is this link pointing to a hash on the same page? If so,
            // just scroll there.
            let pathname = this.state.path
            if (pathname.split(`#`).length > 1) {
              pathname = pathname
                .split(`#`)
                .slice(0, -1)
                .join(``)
            }
            if (pathname === window.location.pathname) {
              const hashFragment = this.state.path
                .split(`#`)
                .slice(1)
                .join(`#`)
              const element = document.getElementById(hashFragment)
              if (element !== null) {
                element.scrollIntoView()
                return true
              } else {
                // This is just a normal link to the current page so let's emulate default
                // browser behavior by scrolling now to the top of the page.
                window.scrollTo(0, 0)
                return true
              }
            }

            // In production, make sure the necessary scripts are
            // loaded before continuing.
            if (process.env.NODE_ENV === `production`) {
              e.preventDefault()
              window.___navigateTo(this.state.to)
            }
          }

          return true
        }}
        {...rest}
        to={this.state.to}
        innerRef={this.handleRef}
      />
    )
  }
}

GatsbyLink.propTypes = {
  ...NavLinkPropTypes,
  innerRef: PropTypes.func,
  onClick: PropTypes.func,
  to: PropTypes.oneOfType([PropTypes.string, PropTypes.object]).isRequired,
}

GatsbyLink.contextTypes = {
  router: PropTypes.object,
}

export default polyfill(GatsbyLink)

export const navigateTo = to => {
  window.___navigateTo(to)
}<|MERGE_RESOLUTION|>--- conflicted
+++ resolved
@@ -66,29 +66,15 @@
     this.handleRef = this.handleRef.bind(this)
   }
 
-<<<<<<< HEAD
   static getDerivedStateFromProps(nextProps, prevState) {
     if (prevState.to === nextProps.to) return null
 
-    const to = createLocation(nextProps.to, history)
+    const to = createLocation(nextProps.to, null, null, history.location)
     const path = createPath(to)
 
     // Preserve non IO functionality if no support
     if (!prevState.IOSupported) {
       ___loader.enqueue(path)
-=======
-  componentWillReceiveProps(nextProps) {
-    if (this.props.to !== nextProps.to) {
-      const to = createLocation(nextProps.to, null, null, history.location)
-      this.setState({
-        path: createPath(to),
-        to,
-      })
-      // Preserve non IO functionality if no support
-      if (!this.state.IOSupported) {
-        ___loader.enqueue(this.state.path)
-      }
->>>>>>> ec9c87f1
     }
 
     return { path, to }
