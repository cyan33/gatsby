const React = require(`react`)
const fs = require(`fs`)
const { join } = require(`path`)
const { renderToString, renderToStaticMarkup } = require(`react-dom/server`)
const { StaticRouter, Route, withRouter } = require(`react-router-dom`)
<<<<<<< HEAD
const { get, merge, isString, flatten } = require(`lodash`)
=======
const { kebabCase, get, merge, isString, flatten } = require(`lodash`)
>>>>>>> 4c8c06b4

const apiRunner = require(`./api-runner-ssr`)
const pages = require(`./pages.json`)
const syncRequires = require(`./sync-requires`)
const staticDataPaths = require(`./static-data-paths.json`)

const stats = JSON.parse(
  fs.readFileSync(`${process.cwd()}/public/webpack.stats.json`, `utf-8`)
)

// const testRequireError = require("./test-require-error")
// For some extremely mysterious reason, webpack adds the above module *after*
// this module so that when this code runs, testRequireError is undefined.
// So in the meantime, we'll just inline it.
const testRequireError = (moduleName, err) => {
  const regex = new RegExp(`Error: Cannot find module\\s.${moduleName}`)
  const firstLine = err.toString().split(`\n`)[0]
  return regex.test(firstLine)
}

let Html
try {
  Html = require(`../src/html`)
} catch (err) {
  if (testRequireError(`../src/html`, err)) {
    Html = require(`./default-html`)
  } else {
    console.log(
      `\n\nThere was an error requiring "src/html.js"\n\n`,
      err,
      `\n\n`
    )
    process.exit()
  }
}

Html = Html && Html.__esModule ? Html.default : Html

<<<<<<< HEAD
=======
function urlJoin(...parts) {
  return parts.reduce((r, next) => {
    const segment = next == null ? `` : String(next).replace(/^\/+/, ``)
    return segment ? `${r.replace(/\/$/, ``)}/${segment}` : r
  }, ``)
}

const pathChunkName = path => {
  const name = path === `/` ? `index` : kebabCase(path)
  return `path---${name}`
}

>>>>>>> 4c8c06b4
const getPage = path => pages.find(page => page.path === path)
const defaultLayout = props => <div>{props.children()}</div>

const getLayout = page => {
  const layout = syncRequires.layouts[page.layout]
  return layout ? layout : defaultLayout
}

const createElement = React.createElement

export default (locals, callback) => {
  let pathPrefix = `/`
  if (__PREFIX_PATHS__) {
    pathPrefix = `${__PATH_PREFIX__}/`
  }

  let bodyHtml = ``
  let headComponents = []
  let htmlAttributes = {}
  let bodyAttributes = {}
  let preBodyComponents = []
  let postBodyComponents = []
  let bodyProps = {}

  const replaceBodyHTMLString = body => {
    bodyHtml = body
  }

  const setHeadComponents = components => {
    headComponents = headComponents.concat(components)
  }

  const setHtmlAttributes = attributes => {
    htmlAttributes = merge(htmlAttributes, attributes)
  }

  const setBodyAttributes = attributes => {
    bodyAttributes = merge(bodyAttributes, attributes)
  }

  const setPreBodyComponents = components => {
    preBodyComponents = preBodyComponents.concat(components)
  }

  const setPostBodyComponents = components => {
    postBodyComponents = postBodyComponents.concat(components)
  }

  const setBodyProps = props => {
    bodyProps = merge({}, bodyProps, props)
  }

  const AltStaticRouter = apiRunner(`replaceStaticRouterComponent`)[0]

  apiRunner(`replaceStaticRouterComponent`)

  const bodyComponent = createElement(
    AltStaticRouter || StaticRouter,
    {
      basename: pathPrefix,
      location: {
        pathname: locals.path,
      },
      context: {},
    },
    createElement(Route, {
      // eslint-disable-next-line react/display-name
      render: routeProps => {
        const page = getPage(routeProps.location.pathname)
        const layout = getLayout(page)

        const dataAndContext =
          page.jsonName in staticDataPaths
            ? JSON.parse(
                fs.readFileSync(
                  `${process.cwd()}/public/static/d/${
                    staticDataPaths[page.jsonName]
                  }.json`
                )
              )
            : {}

        return createElement(withRouter(layout), {
          // eslint-disable-next-line react/display-name
          children: layoutProps => {
            const props = layoutProps ? layoutProps : routeProps

            return createElement(
              syncRequires.components[page.componentChunkName],
              {
                ...props,
                ...dataAndContext,
              }
            )
          },
        })
      },
    })
  )

  // Let the site or plugin render the page component.
  apiRunner(`replaceRenderer`, {
    bodyComponent,
    replaceBodyHTMLString,
    setHeadComponents,
    setHtmlAttributes,
    setBodyAttributes,
    setPreBodyComponents,
    setPostBodyComponents,
    setBodyProps,
  })

  // If no one stepped up, we'll handle it.
  if (!bodyHtml) {
    bodyHtml = renderToString(bodyComponent)
  }

  apiRunner(`onRenderBody`, {
    setHeadComponents,
    setHtmlAttributes,
    setBodyAttributes,
    setPreBodyComponents,
    setPostBodyComponents,
    setBodyProps,
    pathname: locals.path,
    bodyHtml,
  })

  // Create paths to scripts
  const page = pages.find(page => page.path === locals.path)
  let runtimeScript
  const scriptsAndStyles = flatten(
    [`app`, page.layoutComponentChunkName, page.componentChunkName].map(s => {
      const fetchKey = `assetsByChunkName[${s}]`

      let chunks = get(stats, fetchKey)

      // Remove the runtime as we always inline that instead
      // of loading it.
      if (s === `app`) {
        runtimeScript = chunks[0]
      }

      if (!chunks) {
        return null
      }

      return chunks.map(chunk => {
        if (chunk === `/`) {
          return null
        }
        if (chunk.slice(0, 15) === `webpack-runtime`) {
          return null
        }
        return chunk
      })
    })
  ).filter(s => isString(s))
  const scripts = scriptsAndStyles.filter(s => s.endsWith(`.js`))
  const styles = scriptsAndStyles.filter(s => s.endsWith(`.css`))

  const runtimeRaw = fs.readFileSync(
    join(process.cwd(), `public`, runtimeScript),
    `utf-8`
  )
  postBodyComponents.push(
    <script
      key={`webpack-runtime`}
      id={`webpack-runtime`}
      dangerouslySetInnerHTML={{
        __html: runtimeRaw,
      }}
    />
  )

  scripts
    .slice(0)
    .reverse()
    .forEach(script => {
      // Add preload <link>s for scripts.
      headComponents.unshift(
        <link
          as="script"
          rel="preload"
          key={script}
          href={urlJoin(pathPrefix, script)}
        />
      )
    })

  if (page.jsonName in staticDataPaths) {
    const dataPath = `${pathPrefix}static/d/${
      staticDataPaths[page.jsonName]
    }.json`
    // Insert json data path after app
    headComponents.splice(
      1,
      0,
      <link
        rel="preload"
        key={dataPath}
        href={dataPath}
        as="fetch"
        crossOrigin="use-credentials"
      />
    )
  }

  styles
    .slice(0)
    .reverse()
    .forEach(style => {
      // Add <link>s for styles.
      headComponents.unshift(
        <style
          type="text/css"
          data-href={urlJoin(pathPrefix, style)}
          dangerouslySetInnerHTML={{
            __html: fs.readFileSync(
              join(process.cwd(), `public`, style),
              `utf-8`
            ),
          }}
        />
      )
    })

  // Add script loader for page scripts to the end of body element (after webpack manifest).
  // Taken from https://www.html5rocks.com/en/tutorials/speed/script-loading/
  const scriptsString = scripts.map(s => JSON.stringify(s)).join(`,`)
  postBodyComponents.push(
    <script
      key={`script-loader`}
      id={`gatsby-script-loader`}
      dangerouslySetInnerHTML={{
        __html: `/*<![CDATA[*/!function(e,t,r){function n(){for(;d[0]&&"loaded"==d[0][f];)c=d.shift(),c[o]=!i.parentNode.insertBefore(c,i)}for(var s,a,c,d=[],i=e.scripts[0],o="onreadystatechange",f="readyState";s=r.shift();)a=e.createElement(t),"async"in i?(a.async=!1,e.head.appendChild(a)):i[f]?(d.push(a),a[o]=n):e.write("<"+t+' src="'+s+'" defer></'+t+">"),a.src=s}(document,"script",[${scriptsString}])/*]]>*/`,
      }}
    />
  )

  const html = `<!DOCTYPE html>${renderToStaticMarkup(
    <Html
      {...bodyProps}
      headComponents={headComponents}
      htmlAttributes={htmlAttributes}
      bodyAttributes={bodyAttributes}
      preBodyComponents={preBodyComponents}
      postBodyComponents={postBodyComponents}
      body={bodyHtml}
      path={locals.path}
    />
  )}`

  callback(null, html)
}

// export const __esModule = true<|MERGE_RESOLUTION|>--- conflicted
+++ resolved
@@ -3,11 +3,7 @@
 const { join } = require(`path`)
 const { renderToString, renderToStaticMarkup } = require(`react-dom/server`)
 const { StaticRouter, Route, withRouter } = require(`react-router-dom`)
-<<<<<<< HEAD
 const { get, merge, isString, flatten } = require(`lodash`)
-=======
-const { kebabCase, get, merge, isString, flatten } = require(`lodash`)
->>>>>>> 4c8c06b4
 
 const apiRunner = require(`./api-runner-ssr`)
 const pages = require(`./pages.json`)
@@ -46,8 +42,6 @@
 
 Html = Html && Html.__esModule ? Html.default : Html
 
-<<<<<<< HEAD
-=======
 function urlJoin(...parts) {
   return parts.reduce((r, next) => {
     const segment = next == null ? `` : String(next).replace(/^\/+/, ``)
@@ -55,12 +49,6 @@
   }, ``)
 }
 
-const pathChunkName = path => {
-  const name = path === `/` ? `index` : kebabCase(path)
-  return `path---${name}`
-}
-
->>>>>>> 4c8c06b4
 const getPage = path => pages.find(page => page.path === path)
 const defaultLayout = props => <div>{props.children()}</div>
 
