--- conflicted
+++ resolved
@@ -1,7 +1,6 @@
 import React from "react"
 import { renderToStaticMarkup } from "react-dom/server"
 import { merge } from "lodash"
-<<<<<<< HEAD
 import apiRunner from "./api-runner-ssr"
 // import testRequireError from "./test-require-error"
 // For some extremely mysterious reason, webpack adds the above module *after*
@@ -12,10 +11,6 @@
   const firstLine = err.toString().split(`\n`)[0]
   return regex.test(firstLine)
 }
-=======
-import testRequireError from "./test-require-error"
-import apiRunner from "./api-runner-ssr"
->>>>>>> 0649a0e8
 
 let Html
 try {
@@ -29,15 +24,9 @@
   }
 }
 
-<<<<<<< HEAD
 Html = Html && Html.__esModule ? Html.default : Html
 
 export default (locals, callback) => {
-  // const apiRunner = require(`${directory}/.cache/api-runner-ssr`)
-=======
-module.exports = (locals, callback) => {
->>>>>>> 0649a0e8
-  let headComponents = []
   let htmlAttributes = {}
   let bodyAttributes = {}
   let preBodyComponents = []
