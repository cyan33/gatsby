/* @flow */
const Promise = require(`bluebird`)
const glob = require(`glob`)
const _ = require(`lodash`)
const slash = require(`slash`)
const fs = require(`fs-extra`)
const md5File = require(`md5-file/promise`)
const crypto = require(`crypto`)
<<<<<<< HEAD
const report = require(`yurnalist`)
const convertHrtime = require(`convert-hrtime`)
const path = require(`path`)
=======
const del = require(`del`)
>>>>>>> 3bf22253

const apiRunnerNode = require(`../utils/api-runner-node`)
const testRequireError = require(`../utils/test-require-error`)
const { graphql } = require(`graphql`)
const { store, emitter } = require(`../redux`)
const loadPlugins = require(`./load-plugins`)
const { initCache } = require(`../utils/cache`)
const report = require(`../reporter`)

const {
  extractQueries,
} = require(`../internal-plugins/query-runner/query-watcher`)
const {
  runQueries,
} = require(`../internal-plugins/query-runner/page-query-runner`)
const { writePages } = require(`../internal-plugins/query-runner/pages-writer`)

// Override console.log to add the source file + line number.
// Useful for debugging if you lose a console.log somewhere.
// Otherwise leave commented out.
// require(`./log-line-function`)

const preferDefault = m => (m && m.default) || m

module.exports = async (program: any) => {
  // Fix program directory path for windows env.
  program.directory = slash(program.directory)

  store.dispatch({
    type: `SET_PROGRAM`,
    payload: program,
  })

  // Delete html files from the public directory as we don't want deleted
  // pages from previous builds to stick around.
  let activity = report.activityTimer(`delete html files from previous builds`)
  activity.start()
  await del([`public/*.html`, `public/**/*.html`])
  activity.end()

  // Try opening the site's gatsby-config.js file.
  activity = report.activityTimer(`open and validate gatsby-config.js`)
  activity.start()
  let config
  try {
    // $FlowFixMe
    config = preferDefault(require(`${program.directory}/gatsby-config`))
  } catch (err) {
    if (!testRequireError(`${program.directory}/gatsby-config`, err)) {
      report.error(`Could not load gatsby-config`, err)
      process.exit(1)
    }
  }

  store.dispatch({
    type: `SET_SITE_CONFIG`,
    payload: config,
  })

  activity.end()

  const flattenedPlugins = await loadPlugins(config)

  // Check if any plugins have been updated since our last run. If so
  // we delete the cache is there's likely been changes
  // since the previous run.
  //
  // We do this by creating a hash of all the version numbers of installed
  // plugins, the site's package.json, gatsby-config.js, and gatsby-node.js.
  // The last, gatsby-node.js, is important as many gatsby sites put important
  // logic in there e.g. generating slugs for custom pages.
  const pluginVersions = flattenedPlugins.map(p => p.version)
  const hashes = await Promise.all([
    md5File(`package.json`),
    Promise.resolve(
      md5File(`${program.directory}/gatsby-config.js`).catch(() => {})
    ), // ignore as this file isn't required),
    Promise.resolve(
      md5File(`${program.directory}/gatsby-node.js`).catch(() => {})
    ), // ignore as this file isn't required),
  ])
  const pluginsHash = crypto
    .createHash(`md5`)
    .update(JSON.stringify(pluginVersions.concat(hashes)))
    .digest(`hex`)
  let state = store.getState()
  const oldPluginsHash = state && state.status ? state.status.PLUGINS_HASH : ``

  // Check if anything has changed. If it has, delete the site's .cache
  // directory and tell reducers to empty themselves.
  //
  // Also if the hash isn't there, then delete things just in case something
  // is weird.
  if (oldPluginsHash && pluginsHash !== oldPluginsHash) {
    report.info(report.stripIndent`
      One or more of your plugins have changed since the last time you ran Gatsby. As
      a precaution, we're deleting your site's cache to ensure there's not any stale
      data
    `)
  }

  if (!oldPluginsHash || pluginsHash !== oldPluginsHash) {
    try {
      await fs.remove(`${program.directory}/.cache`)
    } catch (e) {
      report.error(`Failed to remove .cache files.`, e)
    }
    // Tell reducers to delete their data (the store will already have
    // been loaded from the file system cache).
    store.dispatch({
      type: `DELETE_CACHE`,
    })
  }

  // Update the store with the new plugins hash.
  store.dispatch({
    type: `UPDATE_PLUGINS_HASH`,
    payload: pluginsHash,
  })

  // Now that we know the .cache directory is safe, initialize the cache
  // directory.
  initCache()

  // Create cache directories for each plugin.
  flattenedPlugins.forEach(p => {
    const cacheDir = path.join(program.directory, `.cache`, `plugins`, p.name)
    fs.mkdirp(cacheDir)
    p.cacheDir = cacheDir
  })

  // Ensure the public/static directory is created.
  await fs.ensureDirSync(`${program.directory}/public/static`)

  // Copy our site files to the root of the site.
  activity = report.activityTimer(`copy gatsby files`)
  activity.start()
  const srcDir = `${__dirname}/../../cache-dir`
  const siteDir = `${program.directory}/.cache`
  const tryRequire = `${__dirname}/../utils/test-require-error.js`
  try {
    await fs.copy(srcDir, siteDir, { clobber: true })
    await fs.copy(tryRequire, `${siteDir}/test-require-error.js`, {
      clobber: true,
    })
    await fs.ensureDirSync(`${program.directory}/.cache/json`)
    await fs.ensureDirSync(`${program.directory}/.cache/layouts`)
  } catch (err) {
    report.panic(`Unable to copy site files to .cache`, err)
  }

  // Find plugins which implement gatsby-browser and gatsby-ssr and write
  // out api-runners for them.
  const hasAPIFile = (env, plugin) =>
    // TODO make this async...
    glob.sync(`${plugin.resolve}/gatsby-${env}*`)[0]

  const ssrPlugins = _.filter(
    flattenedPlugins.map(plugin => {
      return {
        resolve: hasAPIFile(`ssr`, plugin),
        options: plugin.pluginOptions,
      }
    }),
    plugin => plugin.resolve
  )
  const browserPlugins = _.filter(
    flattenedPlugins.map(plugin => {
      return {
        resolve: hasAPIFile(`browser`, plugin),
        options: plugin.pluginOptions,
      }
    }),
    plugin => plugin.resolve
  )

  let browserAPIRunner = ``

  try {
    browserAPIRunner = fs.readFileSync(
      `${siteDir}/api-runner-browser.js`,
      `utf-8`
    )
  } catch (err) {
    report.panic(`Failed to read ${siteDir}/api-runner-browser.js`, err)
  }

  const browserPluginsRequires = browserPlugins
    .map(
      plugin =>
        `{
      plugin: require('${plugin.resolve}'),
      options: ${JSON.stringify(plugin.options)},
    }`
    )
    .join(`,`)

  browserAPIRunner = `var plugins = [${browserPluginsRequires}]\n${browserAPIRunner}`

  let sSRAPIRunner = ``

  try {
    sSRAPIRunner = fs.readFileSync(`${siteDir}/api-runner-ssr.js`, `utf-8`)
  } catch (err) {
    report.panic(`Failed to read ${siteDir}/api-runner-ssr.js`, err)
  }

  const ssrPluginsRequires = ssrPlugins
    .map(
      plugin =>
        `{
      plugin: require('${plugin.resolve}'),
      options: ${JSON.stringify(plugin.options)},
    }`
    )
    .join(`,`)
  sSRAPIRunner = `var plugins = [${ssrPluginsRequires}]\n${sSRAPIRunner}`

  fs.writeFileSync(
    `${siteDir}/api-runner-browser.js`,
    browserAPIRunner,
    `utf-8`
  )
  fs.writeFileSync(`${siteDir}/api-runner-ssr.js`, sSRAPIRunner, `utf-8`)

  activity.end()

  // Source nodes
  activity = report.activityTimer(`source and transform nodes`)
  activity.start()
  await require(`../utils/source-nodes`)()
  activity.end()

  // Create Schema.
  activity = report.activityTimer(`building schema`)
  activity.start()
  await require(`../schema`)()
  activity.end()

  // Collect resolvable extensions and attach to program.
  const extensions = [`.js`, `.jsx`]
  // Change to this being an action and plugins implement `onPreBootstrap`
  // for adding extensions.
  const apiResults = await apiRunnerNode(`resolvableExtensions`, {
    traceId: `initial-resolvableExtensions`,
  })

  store.dispatch({
    type: `SET_PROGRAM_EXTENSIONS`,
    payload: _.flattenDeep([extensions, apiResults]),
  })

  const graphqlRunner = (query, context = {}) => {
    const schema = store.getState().schema
    return graphql(schema, query, context, context, context)
  }

  // Collect layouts.
  activity = report.activityTimer(`createLayouts`)
  activity.start()
  await apiRunnerNode(`createLayouts`, {
    graphql: graphqlRunner,
    traceId: `initial-createLayouts`,
    waitForCascadingActions: true,
  })
  activity.end()

  // Collect pages.
  activity = report.activityTimer(`createPages`)
  activity.start()
  await apiRunnerNode(`createPages`, {
    graphql: graphqlRunner,
    traceId: `initial-createPages`,
    waitForCascadingActions: true,
  })
  activity.end()

  // A variant on createPages for plugins that want to
  // have full control over adding/removing pages. The normal
  // "createPages" API is called every time (during development)
  // that data changes.
  activity = report.activityTimer(`createPagesStatefully`)
  activity.start()
  await apiRunnerNode(`createPagesStatefully`, {
    graphql: graphqlRunner,
    traceId: `initial-createPagesStatefully`,
    waitForCascadingActions: true,
  })
  activity.end()
  // Extract queries
  activity = report.activityTimer(`extract queries from components`)
  activity.start()
  await extractQueries()
  activity.end()

  // Start the createPages hot reloader.
  if (process.env.NODE_ENV !== `production`) {
    require(`./page-hot-reloader`)(graphqlRunner)
  }

  // Run queries
  activity = report.activityTimer(`run graphql queries`)
  activity.start()
  await runQueries()
  activity.end()

  // Write out files.
  activity = report.activityTimer(`write out page data`)
  activity.start()
  await writePages()
  activity.end()

  // Update Schema for SitePage.
  activity = report.activityTimer(`update schema`)
  activity.start()
  await require(`../schema`)()
  activity.end()

  // Load the page hot reloader. It listens for node changes
  // and re-runs `createPages` and removes pages which weren't
  // recreated.
  //
  // Algorithm is make clone of pages, run createPages, remove from
  // both pages create by plugins only implementing `createPagesStatefully`.
  // Check for pages not updated (need update timestamp) and remove
  // those. yeah, just figure out in reducer if the plugin implements
  // createPagesStatefully and mark the page as stateful to simplify
  // things.
  //
  // TODO fix deleting nodes so we can both add markdown pages
  // and remove pages as well just by adding/removing markdown files.

  const checkJobsDone = _.debounce(resolve => {
    const state = store.getState()
    if (state.jobs.active.length === 0) {
      report.log(``)
      report.info(`bootstrap finished - ${process.uptime()} s`)
      report.log(``)
      resolve({ graphqlRunner })
    }
  }, 100)

  if (store.getState().jobs.active.length === 0) {
    report.log(``)
    report.info(`bootstrap finished - ${process.uptime()} s`)
    report.log(``)
    return { graphqlRunner }
  } else {
    return new Promise(resolve => {
      // Wait until all side effect jobs are finished.
      emitter.on(`END_JOB`, () => checkJobsDone(resolve))
    })
  }
}<|MERGE_RESOLUTION|>--- conflicted
+++ resolved
@@ -6,13 +6,7 @@
 const fs = require(`fs-extra`)
 const md5File = require(`md5-file/promise`)
 const crypto = require(`crypto`)
-<<<<<<< HEAD
-const report = require(`yurnalist`)
-const convertHrtime = require(`convert-hrtime`)
-const path = require(`path`)
-=======
 const del = require(`del`)
->>>>>>> 3bf22253
 
 const apiRunnerNode = require(`../utils/api-runner-node`)
 const testRequireError = require(`../utils/test-require-error`)
